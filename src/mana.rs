use anyhow::anyhow;
use serde::{Deserialize, Serialize};

use crate::{card::Color, protogen};

<<<<<<< HEAD
#[derive(Debug, PartialEq, Eq, Clone, Copy)]
=======
#[derive(Debug, Deserialize, Serialize, PartialEq, Eq, Clone, Copy, Hash)]
>>>>>>> c60d5b0a
pub enum Mana {
    White,
    Blue,
    Black,
    Red,
    Green,
    Colorless,
    Generic(usize),
}

impl TryFrom<&protogen::cost::ManaCost> for Mana {
    type Error = anyhow::Error;

    fn try_from(value: &protogen::cost::ManaCost) -> Result<Self, Self::Error> {
        value
            .cost
            .as_ref()
            .ok_or_else(|| anyhow!("Expected cost to have a cost specified"))
            .and_then(Mana::try_from)
    }
}

impl TryFrom<&protogen::cost::mana_cost::Cost> for Mana {
    type Error = anyhow::Error;
    fn try_from(value: &protogen::cost::mana_cost::Cost) -> Result<Self, Self::Error> {
        match value {
            protogen::cost::mana_cost::Cost::White(_) => Ok(Self::White),
            protogen::cost::mana_cost::Cost::Blue(_) => Ok(Self::Blue),
            protogen::cost::mana_cost::Cost::Black(_) => Ok(Self::Black),
            protogen::cost::mana_cost::Cost::Red(_) => Ok(Self::Red),
            protogen::cost::mana_cost::Cost::Green(_) => Ok(Self::Green),
            protogen::cost::mana_cost::Cost::Colorless(_) => Ok(Self::Colorless),
            protogen::cost::mana_cost::Cost::Generic(generic) => {
                Ok(Self::Generic(usize::try_from(generic.count)?))
            }
        }
    }
}

impl TryFrom<&protogen::mana::Mana> for Mana {
    type Error = anyhow::Error;

    fn try_from(value: &protogen::mana::Mana) -> Result<Self, Self::Error> {
        value
            .mana
            .as_ref()
            .ok_or_else(|| anyhow!("Expected mana to have a mana field specified"))
            .and_then(Self::try_from)
    }
}

impl TryFrom<&protogen::mana::mana::Mana> for Mana {
    type Error = anyhow::Error;
    fn try_from(value: &protogen::mana::mana::Mana) -> Result<Self, Self::Error> {
        match value {
            protogen::mana::mana::Mana::White(_) => Ok(Self::White),
            protogen::mana::mana::Mana::Blue(_) => Ok(Self::Blue),
            protogen::mana::mana::Mana::Black(_) => Ok(Self::Black),
            protogen::mana::mana::Mana::Red(_) => Ok(Self::Red),
            protogen::mana::mana::Mana::Green(_) => Ok(Self::Green),
            protogen::mana::mana::Mana::Colorless(_) => Ok(Self::Colorless),
            protogen::mana::mana::Mana::Generic(generic) => {
                Ok(Self::Generic(usize::try_from(generic.count)?))
            }
        }
    }
}

impl Mana {
    pub fn color(&self) -> Color {
        match self {
            Mana::White => Color::White,
            Mana::Blue => Color::Blue,
            Mana::Black => Color::Black,
            Mana::Red => Color::Red,
            Mana::Green => Color::Green,
            Mana::Colorless => Color::Colorless,
            Mana::Generic(_) => Color::Colorless,
        }
    }
}<|MERGE_RESOLUTION|>--- conflicted
+++ resolved
@@ -3,11 +3,7 @@
 
 use crate::{card::Color, protogen};
 
-<<<<<<< HEAD
-#[derive(Debug, PartialEq, Eq, Clone, Copy)]
-=======
 #[derive(Debug, Deserialize, Serialize, PartialEq, Eq, Clone, Copy, Hash)]
->>>>>>> c60d5b0a
 pub enum Mana {
     White,
     Blue,
