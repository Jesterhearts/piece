<<<<<<< HEAD
use bevy_ecs::component::Component;

use crate::protogen;

#[derive(Debug, PartialEq, Eq, Clone, Default, Copy, Component)]
=======
use anyhow::anyhow;
use serde::{Deserialize, Serialize};

use crate::protogen;

#[derive(Debug, Deserialize, Serialize, PartialEq, Eq, Clone, Default, Copy)]
>>>>>>> c60d5b0a
pub enum Controller {
    #[default]
    Any,
    You,
    Opponent,
}

impl TryFrom<&protogen::controller::Controller> for Controller {
    type Error = anyhow::Error;

    fn try_from(value: &protogen::controller::Controller) -> Result<Self, Self::Error> {
        value
            .controller
            .as_ref()
            .ok_or_else(|| anyhow!("Expected controller to have a controller set"))
            .map(Controller::from)
    }
}

impl From<&protogen::controller::controller::Controller> for Controller {
    fn from(value: &protogen::controller::controller::Controller) -> Self {
        match value {
            protogen::controller::controller::Controller::Any(_) => Self::Any,
            protogen::controller::controller::Controller::You(_) => Self::You,
            protogen::controller::controller::Controller::Opponent(_) => Self::Opponent,
        }
    }
}<|MERGE_RESOLUTION|>--- conflicted
+++ resolved
@@ -1,17 +1,9 @@
-<<<<<<< HEAD
-use bevy_ecs::component::Component;
-
-use crate::protogen;
-
-#[derive(Debug, PartialEq, Eq, Clone, Default, Copy, Component)]
-=======
 use anyhow::anyhow;
 use serde::{Deserialize, Serialize};
 
 use crate::protogen;
 
 #[derive(Debug, Deserialize, Serialize, PartialEq, Eq, Clone, Default, Copy)]
->>>>>>> c60d5b0a
 pub enum Controller {
     #[default]
     Any,
