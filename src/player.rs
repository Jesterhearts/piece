--- conflicted
+++ resolved
@@ -1,11 +1,3 @@
-<<<<<<< HEAD
-use bevy_ecs::{component::Component, entity::Entity, world::World};
-use derive_more::{Deref, From};
-
-use crate::mana::Mana;
-
-#[derive(Debug, Clone, Copy, Default, Component)]
-=======
 use std::{
     collections::{HashMap, HashSet},
     ops::{Index, IndexMut},
@@ -69,7 +61,6 @@
 }
 
 #[derive(Debug, Clone, Copy, Default)]
->>>>>>> c60d5b0a
 pub struct ManaPool {
     pub white_mana: usize,
     pub blue_mana: usize,
@@ -92,7 +83,7 @@
         }
     }
 
-    pub fn spend(&mut self, mana: Mana) -> bool {
+    fn spend(&mut self, mana: Mana) -> bool {
         match mana {
             Mana::White => {
                 let Some(mana) = self.white_mana.checked_sub(1) else {
@@ -151,16 +142,6 @@
         }
 
         true
-    }
-
-    #[cfg(test)]
-    pub fn infinite(&mut self) {
-        self.white_mana = usize::MAX;
-        self.blue_mana = usize::MAX;
-        self.black_mana = usize::MAX;
-        self.red_mana = usize::MAX;
-        self.green_mana = usize::MAX;
-        self.colorless_mana = usize::MAX;
     }
 
     fn max(&mut self) -> &mut usize {
@@ -178,32 +159,6 @@
     }
 }
 
-<<<<<<< HEAD
-#[derive(Debug, Clone, Copy, PartialEq, Eq, PartialOrd, Ord, Hash, Component)]
-pub struct Player;
-
-#[derive(Debug, Clone, Copy, PartialEq, Eq, PartialOrd, Ord, Hash, Component, Deref)]
-pub struct Controller(Entity);
-
-impl From<Owner> for Controller {
-    fn from(value: Owner) -> Self {
-        Self(value.0)
-    }
-}
-
-#[derive(Debug, Clone, Copy, PartialEq, Eq, PartialOrd, Ord, Hash, Component, From, Deref)]
-pub struct Owner(Entity);
-
-impl Owner {
-    pub fn new(world: &mut World) -> Self {
-        let this = world.spawn(Player).insert(ManaPool::default()).id();
-        Self(this)
-    }
-}
-
-#[derive(Debug, Component)]
-pub struct InHand;
-=======
 impl Index<PlayerId> for AllPlayers {
     type Output = Player;
 
@@ -360,5 +315,4 @@
             })
             .sum::<usize>())
     }
-}
->>>>>>> c60d5b0a
+}