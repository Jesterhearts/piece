use anyhow::anyhow;
<<<<<<< HEAD
use bevy_ecs::{bundle::Bundle, component::Component, entity::Entity, system::Query};
use derive_more::{Deref, DerefMut, From};
use enumset::{EnumSet, EnumSetType};
use indexmap::IndexSet;

use crate::{
    abilities::{ActivatedAbility, ETBAbility, StaticAbility},
    cost::CastingCost,
    effects::SpellEffect,
=======
use serde::{Deserialize, Serialize};

use crate::{
    abilities::{ActivatedAbility, ETBAbility, Enchant, StaticAbility, TriggeredAbility},
    cost::CastingCost,
    effects::{AnyEffect, Token, TokenCreature},
    in_play::{AbilityId, TriggerId},
>>>>>>> c60d5b0a
    protogen,
    types::{Subtype, Type},
};

<<<<<<< HEAD
#[derive(Debug, Component)]
pub enum ModifyingTypeSet {
    Adding(EnumSet<Type>),
    RemovingAll,
    Subtracting(EnumSet<Type>),
}

#[derive(Debug, Component)]
pub enum ModifyingSubtypeSet {
    Adding(EnumSet<Subtype>),
    RemovingAll,
    Subtracting(EnumSet<Subtype>),
}

#[derive(Debug, Component, Deref, DerefMut, From)]
pub struct ModifyingTypes(pub IndexSet<Entity>);

impl ModifyingTypes {
    pub fn union(&self, base: &CardTypes, query: &Query<&ModifyingTypeSet>) -> EnumSet<Type> {
        let mut types = **base;
        for entity in self.0.iter().copied() {
            let modifier = query.get(entity).unwrap();
            match modifier {
                ModifyingTypeSet::Adding(adding) => {
                    types.insert_all(*adding);
                }
                ModifyingTypeSet::RemovingAll => types.clear(),
                ModifyingTypeSet::Subtracting(subtracting) => {
                    types.remove_all(*subtracting);
                }
            }
        }

        types
    }
}

#[derive(Debug, Component, Deref, DerefMut, From)]
pub struct ModifyingSubtypes(pub IndexSet<Entity>);

impl ModifyingSubtypes {
    pub fn union(
        &self,
        base: &CardSubtypes,
        query: &Query<&ModifyingSubtypeSet>,
    ) -> EnumSet<Subtype> {
        let mut types = **base;
        for entity in self.0.iter().copied() {
            let modifier = query.get(entity).unwrap();
            match modifier {
                ModifyingSubtypeSet::Adding(adding) => {
                    types.insert_all(*adding);
                }
                ModifyingSubtypeSet::RemovingAll => types.clear(),
                ModifyingSubtypeSet::Subtracting(subtracting) => {
                    types.remove_all(*subtracting);
                }
            }
        }

        types
    }
}

#[derive(Debug, Clone, Copy, Component)]
pub enum PowerModifier {
    SetBase(i32),
    Add(i32),
}

#[derive(Debug, Component, Deref, DerefMut, From)]
pub struct ModifyingPower(IndexSet<Entity>);

impl ModifyingPower {
    pub fn power(&self, power: &Power, query: &Query<&PowerModifier>) -> Option<i32> {
        let mut base = **power;
        let mut add = 0;
        for modifier in self.0.iter().copied() {
            match query.get(modifier).unwrap() {
                PowerModifier::SetBase(new_base) => {
                    base = Some(*new_base);
                }
                PowerModifier::Add(also_add) => {
                    add += also_add;
                }
            }
        }

        base.map(|base| base + add)
    }
}

#[derive(Debug, Clone, Copy, Component)]
pub enum ToughnessModifier {
    SetBase(i32),
    Add(i32),
}

#[derive(Debug, Component, Deref, DerefMut, From)]
pub struct ModifyingToughness(IndexSet<Entity>);

impl ModifyingToughness {
    pub fn toughness(
        &self,
        toughness: &Toughness,
        modifiers: &Query<&ToughnessModifier>,
    ) -> Option<i32> {
        let mut base = **toughness;
        let mut add = 0;
        for modifier in self.0.iter().copied() {
            match modifiers.get(modifier).unwrap() {
                ToughnessModifier::SetBase(new_base) => {
                    base = Some(*new_base);
                }
                ToughnessModifier::Add(also_add) => {
                    add += also_add;
                }
            }
        }

        base.map(|base| base + add)
    }
}

#[derive(Debug, EnumSetType)]
=======
#[derive(Debug, Serialize, Deserialize, Clone, Copy, PartialEq, Eq, Hash)]
>>>>>>> c60d5b0a
pub enum Color {
    White,
    Blue,
    Black,
    Red,
    Green,
    Colorless,
}

impl TryFrom<&protogen::color::Color> for Color {
    type Error = anyhow::Error;

    fn try_from(value: &protogen::color::Color) -> Result<Self, Self::Error> {
        value
            .color
            .as_ref()
            .ok_or_else(|| anyhow!("Expected color to have a color set"))
            .map(Self::from)
    }
}

impl From<&protogen::color::color::Color> for Color {
    fn from(value: &protogen::color::color::Color) -> Self {
        match value {
            protogen::color::color::Color::White(_) => Self::White,
            protogen::color::color::Color::Blue(_) => Self::Blue,
            protogen::color::color::Color::Black(_) => Self::Black,
            protogen::color::color::Color::Red(_) => Self::Red,
            protogen::color::color::Color::Green(_) => Self::Green,
            protogen::color::color::Color::Colorless(_) => Self::Colorless,
        }
    }
}

<<<<<<< HEAD
#[derive(Debug, EnumSetType)]
pub enum CastingModifier {
    CannotBeCountered,
    SplitSecond,
=======
#[derive(Debug, Serialize, Deserialize, Clone, PartialEq, Eq)]
pub enum TypeModifier {
    RemoveAll,
    Add(HashSet<Type>),
>>>>>>> c60d5b0a
}

#[derive(Debug, Serialize, Deserialize, Clone, PartialEq, Eq)]
pub enum SubtypeModifier {
    RemoveAll,
    Add(HashSet<Subtype>),
}

#[derive(Debug, Deserialize, Serialize, Clone, PartialEq, Eq)]
pub enum StaticAbilityModifier {
    RemoveAll,
    Add(StaticAbility),
}

#[derive(Debug, Deserialize, Serialize, Clone, PartialEq, Eq)]
pub enum ActivatedAbilityModifier {
    RemoveAll,
    Add(AbilityId),
}

<<<<<<< HEAD
#[derive(Debug, Clone, PartialEq, Eq, Deref, DerefMut, From, Component)]
pub struct CardName(String);

#[derive(Debug, Clone, PartialEq, Eq, Deref, DerefMut, From, Component)]
pub struct CardTypes(EnumSet<Type>);

#[derive(Debug, Clone, PartialEq, Eq, Deref, DerefMut, From, Component)]
pub struct CardSubtypes(EnumSet<Subtype>);

#[derive(Debug, Clone, PartialEq, Eq, Deref, DerefMut, From, Component)]
pub struct OracleText(String);

#[derive(Debug, Clone, PartialEq, Eq, Deref, DerefMut, From, Component)]
pub struct FlavorText(String);

#[derive(Debug, Clone, PartialEq, Eq, Deref, DerefMut, From, Component)]
pub struct CastingModifiers(EnumSet<CastingModifier>);

#[derive(Debug, Clone, PartialEq, Eq, Deref, DerefMut, From, Component)]
pub struct Colors(EnumSet<Color>);

#[derive(Debug, Clone, PartialEq, Eq, Deref, DerefMut, From, Component)]
pub struct ETBAbilities(Vec<ETBAbility>);

#[derive(Debug, Clone, PartialEq, Eq, Deref, DerefMut, From, Component)]
pub struct SpellEffects(Vec<SpellEffect>);

#[derive(Debug, Clone, PartialEq, Eq, Deref, DerefMut, From, Component)]
pub struct StaticAbilities(Vec<StaticAbility>);

#[derive(Debug, Clone, PartialEq, Eq, Deref, DerefMut, From, Component)]
pub struct ActivatedAbilities(Vec<ActivatedAbility>);
=======
#[derive(Debug, Deserialize, Serialize, Clone, PartialEq, Eq)]
pub enum TriggeredAbilityModifier {
    RemoveAll,
    Add(TriggerId),
}

#[derive(Debug, Clone, PartialEq, Eq, Default)]
pub struct Card {
    pub name: String,
    pub types: HashSet<Type>,
    pub subtypes: HashSet<Subtype>,

    pub cost: CastingCost,
    pub split_second: bool,
    pub cannot_be_countered: bool,

    pub colors: HashSet<Color>,

    pub oracle_text: String,

    pub enchant: Option<Enchant>,

    pub etb_abilities: Vec<ETBAbility>,
    pub effects: Vec<AnyEffect>,

    pub static_abilities: Vec<StaticAbility>,
>>>>>>> c60d5b0a

#[derive(Debug, Clone, PartialEq, Eq, Deref, DerefMut, From, Component)]
pub struct Power(Option<i32>);

<<<<<<< HEAD
#[derive(Debug, Clone, PartialEq, Eq, Deref, DerefMut, From, Component)]
pub struct Toughness(Option<i32>);

#[derive(Debug, Clone, PartialEq, Eq, Deref, DerefMut, From, Component)]
pub struct Hexproof(bool);

#[derive(Debug, Clone, PartialEq, Eq, Deref, DerefMut, From, Component)]
pub struct Shroud(bool);

#[derive(Debug, Clone, PartialEq, Eq, Bundle)]
pub struct Card {
    pub name: CardName,
    pub types: CardTypes,
    pub subtypes: CardSubtypes,

    pub cost: CastingCost,
    pub casting_modifiers: CastingModifiers,
    pub colors: Colors,

    pub oracle_text: OracleText,
    pub flavor_text: FlavorText,

    pub etb_abilities: ETBAbilities,
    pub effects: SpellEffects,

    pub static_abilities: StaticAbilities,
    pub activated_abilities: ActivatedAbilities,

    pub power: Power,
    pub toughness: Toughness,

    pub hexproof: Hexproof,
    pub shroud: Shroud,
=======
    pub triggered_abilities: Vec<TriggeredAbility>,

    pub power: Option<usize>,
    pub toughness: Option<usize>,

    pub vigilance: bool,
    pub flying: bool,
    pub flash: bool,
    pub hexproof: bool,
    pub shroud: bool,
>>>>>>> c60d5b0a
}

impl TryFrom<protogen::card::Card> for Card {
    type Error = anyhow::Error;

    fn try_from(value: protogen::card::Card) -> Result<Self, Self::Error> {
        Ok(Self {
            name: value.name.into(),
            types: value
                .types
                .iter()
                .map(Type::try_from)
                .collect::<anyhow::Result<EnumSet<_>>>()?
                .into(),
            subtypes: value
                .subtypes
                .iter()
                .map(Subtype::try_from)
<<<<<<< HEAD
                .collect::<anyhow::Result<EnumSet<_>>>()?
                .into(),
=======
                .collect::<anyhow::Result<HashSet<_>>>()?,
>>>>>>> c60d5b0a
            cost: value
                .cost
                .as_ref()
                .ok_or_else(|| anyhow!("Expected a casting cost"))?
                .try_into()?,
<<<<<<< HEAD
            casting_modifiers: value
                .casting_modifiers
                .iter()
                .map(CastingModifier::try_from)
                .collect::<anyhow::Result<EnumSet<_>>>()?
                .into(),
=======
            split_second: value.split_second,
            cannot_be_countered: value.cannot_be_countered,
>>>>>>> c60d5b0a
            colors: value
                .colors
                .iter()
                .map(Color::try_from)
<<<<<<< HEAD
                .collect::<anyhow::Result<EnumSet<_>>>()?
                .into(),
            oracle_text: value.oracle_text.into(),
            flavor_text: value.flavor_text.into(),
=======
                .collect::<anyhow::Result<HashSet<_>>>()?,
            oracle_text: value.oracle_text,
            enchant: value
                .enchant
                .as_ref()
                .map_or(Ok(None), |enchant| enchant.try_into().map(Some))?,
>>>>>>> c60d5b0a
            etb_abilities: value
                .etb_abilities
                .iter()
                .map(ETBAbility::try_from)
                .collect::<anyhow::Result<Vec<_>>>()?
                .into(),
            effects: value
                .effects
                .iter()
<<<<<<< HEAD
                .map(SpellEffect::try_from)
                .collect::<anyhow::Result<Vec<_>>>()?
                .into(),
=======
                .map(AnyEffect::try_from)
                .collect::<anyhow::Result<Vec<_>>>()?,
>>>>>>> c60d5b0a
            static_abilities: value
                .static_abilities
                .iter()
                .map(StaticAbility::try_from)
<<<<<<< HEAD
                .collect::<anyhow::Result<Vec<_>>>()?
                .into(),
=======
                .collect::<anyhow::Result<Vec<_>>>()?,
>>>>>>> c60d5b0a
            activated_abilities: value
                .activated_abilities
                .iter()
                .map(ActivatedAbility::try_from)
<<<<<<< HEAD
                .collect::<anyhow::Result<Vec<_>>>()?
                .into(),
            power: value.power.into(),
            toughness: value.toughness.into(),
            hexproof: value.hexproof.into(),
            shroud: value.shroud.into(),
        })
    }
}

impl Card {
    pub fn colors(cost: &CastingCost, colors: &Colors) -> EnumSet<Color> {
        let mut derived_colors = EnumSet::default();
        for mana in cost.mana_cost.iter() {
            let color = mana.color();
            derived_colors.insert(color);
        }
        for color in colors.iter() {
            derived_colors.insert(color);
        }

        derived_colors
    }

    pub fn color_identity(
        cost: &CastingCost,
        colors: &Colors,
        activated_abilities: &ActivatedAbilities,
    ) -> EnumSet<Color> {
        let mut identity = Self::colors(cost, colors);

        for ability in activated_abilities.iter() {
            for mana in ability.cost.mana_cost.iter() {
                let color = mana.color();
                identity.insert(color);
            }
        }

        identity
    }

    pub fn uses_stack(&self) -> bool {
        !self.is_land()
    }

    pub fn is_land(&self) -> bool {
        self.types
            .iter()
            .any(|ty| matches!(ty, Type::BasicLand | Type::Land))
    }

    pub fn is_permanent(types: &CardTypes) -> bool {
        types.iter().any(|ty| ty.is_permanent())
    }

    pub fn requires_target(effects: &SpellEffects) -> bool {
        for effect in effects.iter() {
            match effect {
                SpellEffect::CounterSpell { .. } => return true,
                SpellEffect::GainMana { .. } => {}
                SpellEffect::BattlefieldModifier(_) => {}
                SpellEffect::ControllerDrawCards(_) => {}
                SpellEffect::AddPowerToughnessToTarget(_) => return true,
                SpellEffect::ModifyCreature(_) => return true,
                SpellEffect::ExileTargetCreature => return true,
                SpellEffect::ExileTargetCreatureManifestTopOfLibrary => return false,
            }
        }
        false
=======
                .collect::<anyhow::Result<Vec<_>>>()?,
            triggered_abilities: value
                .triggered_abilities
                .iter()
                .map(TriggeredAbility::try_from)
                .collect::<anyhow::Result<Vec<_>>>()?,
            power: value
                .power
                .map_or::<anyhow::Result<Option<usize>>, _>(Ok(None), |v| {
                    Ok(usize::try_from(v).map(Some)?)
                })?,
            toughness: value
                .toughness
                .map_or::<anyhow::Result<Option<usize>>, _>(Ok(None), |v| {
                    Ok(usize::try_from(v).map(Some)?)
                })?,
            vigilance: value.vigilance,
            flying: value.flying,
            flash: value.flash,
            hexproof: value.hexproof,
            shroud: value.shroud,
        })
    }
}

impl From<Token> for Card {
    fn from(value: Token) -> Self {
        match value {
            Token::Creature(TokenCreature {
                name,
                types,
                subtypes,
                colors,
                power,
                toughness,
            }) => Self {
                name,
                types,
                subtypes,
                colors,
                power: Some(power),
                toughness: Some(toughness),
                ..Default::default()
            },
        }
>>>>>>> c60d5b0a
    }
}<|MERGE_RESOLUTION|>--- conflicted
+++ resolved
@@ -1,15 +1,6 @@
+use std::collections::HashSet;
+
 use anyhow::anyhow;
-<<<<<<< HEAD
-use bevy_ecs::{bundle::Bundle, component::Component, entity::Entity, system::Query};
-use derive_more::{Deref, DerefMut, From};
-use enumset::{EnumSet, EnumSetType};
-use indexmap::IndexSet;
-
-use crate::{
-    abilities::{ActivatedAbility, ETBAbility, StaticAbility},
-    cost::CastingCost,
-    effects::SpellEffect,
-=======
 use serde::{Deserialize, Serialize};
 
 use crate::{
@@ -17,140 +8,11 @@
     cost::CastingCost,
     effects::{AnyEffect, Token, TokenCreature},
     in_play::{AbilityId, TriggerId},
->>>>>>> c60d5b0a
     protogen,
     types::{Subtype, Type},
 };
 
-<<<<<<< HEAD
-#[derive(Debug, Component)]
-pub enum ModifyingTypeSet {
-    Adding(EnumSet<Type>),
-    RemovingAll,
-    Subtracting(EnumSet<Type>),
-}
-
-#[derive(Debug, Component)]
-pub enum ModifyingSubtypeSet {
-    Adding(EnumSet<Subtype>),
-    RemovingAll,
-    Subtracting(EnumSet<Subtype>),
-}
-
-#[derive(Debug, Component, Deref, DerefMut, From)]
-pub struct ModifyingTypes(pub IndexSet<Entity>);
-
-impl ModifyingTypes {
-    pub fn union(&self, base: &CardTypes, query: &Query<&ModifyingTypeSet>) -> EnumSet<Type> {
-        let mut types = **base;
-        for entity in self.0.iter().copied() {
-            let modifier = query.get(entity).unwrap();
-            match modifier {
-                ModifyingTypeSet::Adding(adding) => {
-                    types.insert_all(*adding);
-                }
-                ModifyingTypeSet::RemovingAll => types.clear(),
-                ModifyingTypeSet::Subtracting(subtracting) => {
-                    types.remove_all(*subtracting);
-                }
-            }
-        }
-
-        types
-    }
-}
-
-#[derive(Debug, Component, Deref, DerefMut, From)]
-pub struct ModifyingSubtypes(pub IndexSet<Entity>);
-
-impl ModifyingSubtypes {
-    pub fn union(
-        &self,
-        base: &CardSubtypes,
-        query: &Query<&ModifyingSubtypeSet>,
-    ) -> EnumSet<Subtype> {
-        let mut types = **base;
-        for entity in self.0.iter().copied() {
-            let modifier = query.get(entity).unwrap();
-            match modifier {
-                ModifyingSubtypeSet::Adding(adding) => {
-                    types.insert_all(*adding);
-                }
-                ModifyingSubtypeSet::RemovingAll => types.clear(),
-                ModifyingSubtypeSet::Subtracting(subtracting) => {
-                    types.remove_all(*subtracting);
-                }
-            }
-        }
-
-        types
-    }
-}
-
-#[derive(Debug, Clone, Copy, Component)]
-pub enum PowerModifier {
-    SetBase(i32),
-    Add(i32),
-}
-
-#[derive(Debug, Component, Deref, DerefMut, From)]
-pub struct ModifyingPower(IndexSet<Entity>);
-
-impl ModifyingPower {
-    pub fn power(&self, power: &Power, query: &Query<&PowerModifier>) -> Option<i32> {
-        let mut base = **power;
-        let mut add = 0;
-        for modifier in self.0.iter().copied() {
-            match query.get(modifier).unwrap() {
-                PowerModifier::SetBase(new_base) => {
-                    base = Some(*new_base);
-                }
-                PowerModifier::Add(also_add) => {
-                    add += also_add;
-                }
-            }
-        }
-
-        base.map(|base| base + add)
-    }
-}
-
-#[derive(Debug, Clone, Copy, Component)]
-pub enum ToughnessModifier {
-    SetBase(i32),
-    Add(i32),
-}
-
-#[derive(Debug, Component, Deref, DerefMut, From)]
-pub struct ModifyingToughness(IndexSet<Entity>);
-
-impl ModifyingToughness {
-    pub fn toughness(
-        &self,
-        toughness: &Toughness,
-        modifiers: &Query<&ToughnessModifier>,
-    ) -> Option<i32> {
-        let mut base = **toughness;
-        let mut add = 0;
-        for modifier in self.0.iter().copied() {
-            match modifiers.get(modifier).unwrap() {
-                ToughnessModifier::SetBase(new_base) => {
-                    base = Some(*new_base);
-                }
-                ToughnessModifier::Add(also_add) => {
-                    add += also_add;
-                }
-            }
-        }
-
-        base.map(|base| base + add)
-    }
-}
-
-#[derive(Debug, EnumSetType)]
-=======
 #[derive(Debug, Serialize, Deserialize, Clone, Copy, PartialEq, Eq, Hash)]
->>>>>>> c60d5b0a
 pub enum Color {
     White,
     Blue,
@@ -185,17 +47,10 @@
     }
 }
 
-<<<<<<< HEAD
-#[derive(Debug, EnumSetType)]
-pub enum CastingModifier {
-    CannotBeCountered,
-    SplitSecond,
-=======
 #[derive(Debug, Serialize, Deserialize, Clone, PartialEq, Eq)]
 pub enum TypeModifier {
     RemoveAll,
     Add(HashSet<Type>),
->>>>>>> c60d5b0a
 }
 
 #[derive(Debug, Serialize, Deserialize, Clone, PartialEq, Eq)]
@@ -216,40 +71,6 @@
     Add(AbilityId),
 }
 
-<<<<<<< HEAD
-#[derive(Debug, Clone, PartialEq, Eq, Deref, DerefMut, From, Component)]
-pub struct CardName(String);
-
-#[derive(Debug, Clone, PartialEq, Eq, Deref, DerefMut, From, Component)]
-pub struct CardTypes(EnumSet<Type>);
-
-#[derive(Debug, Clone, PartialEq, Eq, Deref, DerefMut, From, Component)]
-pub struct CardSubtypes(EnumSet<Subtype>);
-
-#[derive(Debug, Clone, PartialEq, Eq, Deref, DerefMut, From, Component)]
-pub struct OracleText(String);
-
-#[derive(Debug, Clone, PartialEq, Eq, Deref, DerefMut, From, Component)]
-pub struct FlavorText(String);
-
-#[derive(Debug, Clone, PartialEq, Eq, Deref, DerefMut, From, Component)]
-pub struct CastingModifiers(EnumSet<CastingModifier>);
-
-#[derive(Debug, Clone, PartialEq, Eq, Deref, DerefMut, From, Component)]
-pub struct Colors(EnumSet<Color>);
-
-#[derive(Debug, Clone, PartialEq, Eq, Deref, DerefMut, From, Component)]
-pub struct ETBAbilities(Vec<ETBAbility>);
-
-#[derive(Debug, Clone, PartialEq, Eq, Deref, DerefMut, From, Component)]
-pub struct SpellEffects(Vec<SpellEffect>);
-
-#[derive(Debug, Clone, PartialEq, Eq, Deref, DerefMut, From, Component)]
-pub struct StaticAbilities(Vec<StaticAbility>);
-
-#[derive(Debug, Clone, PartialEq, Eq, Deref, DerefMut, From, Component)]
-pub struct ActivatedAbilities(Vec<ActivatedAbility>);
-=======
 #[derive(Debug, Deserialize, Serialize, Clone, PartialEq, Eq)]
 pub enum TriggeredAbilityModifier {
     RemoveAll,
@@ -276,46 +97,9 @@
     pub effects: Vec<AnyEffect>,
 
     pub static_abilities: Vec<StaticAbility>,
->>>>>>> c60d5b0a
-
-#[derive(Debug, Clone, PartialEq, Eq, Deref, DerefMut, From, Component)]
-pub struct Power(Option<i32>);
-
-<<<<<<< HEAD
-#[derive(Debug, Clone, PartialEq, Eq, Deref, DerefMut, From, Component)]
-pub struct Toughness(Option<i32>);
-
-#[derive(Debug, Clone, PartialEq, Eq, Deref, DerefMut, From, Component)]
-pub struct Hexproof(bool);
-
-#[derive(Debug, Clone, PartialEq, Eq, Deref, DerefMut, From, Component)]
-pub struct Shroud(bool);
-
-#[derive(Debug, Clone, PartialEq, Eq, Bundle)]
-pub struct Card {
-    pub name: CardName,
-    pub types: CardTypes,
-    pub subtypes: CardSubtypes,
-
-    pub cost: CastingCost,
-    pub casting_modifiers: CastingModifiers,
-    pub colors: Colors,
-
-    pub oracle_text: OracleText,
-    pub flavor_text: FlavorText,
-
-    pub etb_abilities: ETBAbilities,
-    pub effects: SpellEffects,
-
-    pub static_abilities: StaticAbilities,
-    pub activated_abilities: ActivatedAbilities,
-
-    pub power: Power,
-    pub toughness: Toughness,
-
-    pub hexproof: Hexproof,
-    pub shroud: Shroud,
-=======
+
+    pub activated_abilities: Vec<ActivatedAbility>,
+
     pub triggered_abilities: Vec<TriggeredAbility>,
 
     pub power: Option<usize>,
@@ -326,7 +110,6 @@
     pub flash: bool,
     pub hexproof: bool,
     pub shroud: bool,
->>>>>>> c60d5b0a
 }
 
 impl TryFrom<protogen::card::Card> for Card {
@@ -334,158 +117,53 @@
 
     fn try_from(value: protogen::card::Card) -> Result<Self, Self::Error> {
         Ok(Self {
-            name: value.name.into(),
+            name: value.name,
             types: value
                 .types
                 .iter()
                 .map(Type::try_from)
-                .collect::<anyhow::Result<EnumSet<_>>>()?
-                .into(),
+                .collect::<anyhow::Result<HashSet<_>>>()?,
             subtypes: value
                 .subtypes
                 .iter()
                 .map(Subtype::try_from)
-<<<<<<< HEAD
-                .collect::<anyhow::Result<EnumSet<_>>>()?
-                .into(),
-=======
                 .collect::<anyhow::Result<HashSet<_>>>()?,
->>>>>>> c60d5b0a
             cost: value
                 .cost
                 .as_ref()
                 .ok_or_else(|| anyhow!("Expected a casting cost"))?
                 .try_into()?,
-<<<<<<< HEAD
-            casting_modifiers: value
-                .casting_modifiers
-                .iter()
-                .map(CastingModifier::try_from)
-                .collect::<anyhow::Result<EnumSet<_>>>()?
-                .into(),
-=======
             split_second: value.split_second,
             cannot_be_countered: value.cannot_be_countered,
->>>>>>> c60d5b0a
             colors: value
                 .colors
                 .iter()
                 .map(Color::try_from)
-<<<<<<< HEAD
-                .collect::<anyhow::Result<EnumSet<_>>>()?
-                .into(),
-            oracle_text: value.oracle_text.into(),
-            flavor_text: value.flavor_text.into(),
-=======
                 .collect::<anyhow::Result<HashSet<_>>>()?,
             oracle_text: value.oracle_text,
             enchant: value
                 .enchant
                 .as_ref()
                 .map_or(Ok(None), |enchant| enchant.try_into().map(Some))?,
->>>>>>> c60d5b0a
             etb_abilities: value
                 .etb_abilities
                 .iter()
                 .map(ETBAbility::try_from)
-                .collect::<anyhow::Result<Vec<_>>>()?
-                .into(),
+                .collect::<anyhow::Result<Vec<_>>>()?,
             effects: value
                 .effects
                 .iter()
-<<<<<<< HEAD
-                .map(SpellEffect::try_from)
-                .collect::<anyhow::Result<Vec<_>>>()?
-                .into(),
-=======
                 .map(AnyEffect::try_from)
                 .collect::<anyhow::Result<Vec<_>>>()?,
->>>>>>> c60d5b0a
             static_abilities: value
                 .static_abilities
                 .iter()
                 .map(StaticAbility::try_from)
-<<<<<<< HEAD
-                .collect::<anyhow::Result<Vec<_>>>()?
-                .into(),
-=======
-                .collect::<anyhow::Result<Vec<_>>>()?,
->>>>>>> c60d5b0a
+                .collect::<anyhow::Result<Vec<_>>>()?,
             activated_abilities: value
                 .activated_abilities
                 .iter()
                 .map(ActivatedAbility::try_from)
-<<<<<<< HEAD
-                .collect::<anyhow::Result<Vec<_>>>()?
-                .into(),
-            power: value.power.into(),
-            toughness: value.toughness.into(),
-            hexproof: value.hexproof.into(),
-            shroud: value.shroud.into(),
-        })
-    }
-}
-
-impl Card {
-    pub fn colors(cost: &CastingCost, colors: &Colors) -> EnumSet<Color> {
-        let mut derived_colors = EnumSet::default();
-        for mana in cost.mana_cost.iter() {
-            let color = mana.color();
-            derived_colors.insert(color);
-        }
-        for color in colors.iter() {
-            derived_colors.insert(color);
-        }
-
-        derived_colors
-    }
-
-    pub fn color_identity(
-        cost: &CastingCost,
-        colors: &Colors,
-        activated_abilities: &ActivatedAbilities,
-    ) -> EnumSet<Color> {
-        let mut identity = Self::colors(cost, colors);
-
-        for ability in activated_abilities.iter() {
-            for mana in ability.cost.mana_cost.iter() {
-                let color = mana.color();
-                identity.insert(color);
-            }
-        }
-
-        identity
-    }
-
-    pub fn uses_stack(&self) -> bool {
-        !self.is_land()
-    }
-
-    pub fn is_land(&self) -> bool {
-        self.types
-            .iter()
-            .any(|ty| matches!(ty, Type::BasicLand | Type::Land))
-    }
-
-    pub fn is_permanent(types: &CardTypes) -> bool {
-        types.iter().any(|ty| ty.is_permanent())
-    }
-
-    pub fn requires_target(effects: &SpellEffects) -> bool {
-        for effect in effects.iter() {
-            match effect {
-                SpellEffect::CounterSpell { .. } => return true,
-                SpellEffect::GainMana { .. } => {}
-                SpellEffect::BattlefieldModifier(_) => {}
-                SpellEffect::ControllerDrawCards(_) => {}
-                SpellEffect::AddPowerToughnessToTarget(_) => return true,
-                SpellEffect::ModifyCreature(_) => return true,
-                SpellEffect::ExileTargetCreature => return true,
-                SpellEffect::ExileTargetCreatureManifestTopOfLibrary => return false,
-            }
-        }
-        false
-=======
                 .collect::<anyhow::Result<Vec<_>>>()?,
             triggered_abilities: value
                 .triggered_abilities
@@ -531,6 +209,5 @@
                 ..Default::default()
             },
         }
->>>>>>> c60d5b0a
     }
 }