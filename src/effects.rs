--- conflicted
+++ resolved
@@ -1,13 +1,8 @@
 use std::collections::HashSet;
 
 use anyhow::anyhow;
-<<<<<<< HEAD
-use bevy_ecs::{bundle::Bundle, component::Component};
-use enumset::EnumSet;
-=======
 use rusqlite::Connection;
 use serde::{Deserialize, Serialize};
->>>>>>> c60d5b0a
 
 use crate::{
     abilities::ActivatedAbility,
@@ -21,19 +16,11 @@
     types::{Subtype, Type},
 };
 
-<<<<<<< HEAD
-#[derive(Debug, PartialEq, Eq, Clone, Copy, Component)]
-pub enum EffectDuration {
-    UntilEndOfTurn,
-    UntilSourceLeavesBattlefield,
-    UntilUnattached,
-=======
 #[derive(Debug, Serialize, Deserialize, Clone, PartialEq, Eq)]
 pub enum Destination {
     Hand,
     TopOfLibrary,
     Battlefield,
->>>>>>> c60d5b0a
 }
 
 impl TryFrom<&protogen::effects::Destination> for Destination {
@@ -58,17 +45,11 @@
     }
 }
 
-<<<<<<< HEAD
-#[derive(Debug, PartialEq, Eq, Clone)]
-pub struct Vigilance {
-    pub restrictions: EnumSet<Restriction>,
-=======
 #[derive(Debug, Serialize, Deserialize, Clone, PartialEq, Eq)]
 pub struct TutorLibrary {
     pub restrictions: Vec<Restriction>,
     pub destination: Destination,
     pub reveal: bool,
->>>>>>> c60d5b0a
 }
 
 impl TryFrom<&protogen::effects::TutorLibrary> for TutorLibrary {
@@ -129,9 +110,6 @@
     }
 }
 
-<<<<<<< HEAD
-#[derive(Debug, PartialEq, Eq, Clone)]
-=======
 #[derive(Debug, Serialize, Deserialize, Clone, PartialEq, Eq)]
 pub struct ReturnFromGraveyardToBattlefield {
     pub count: usize,
@@ -175,7 +153,6 @@
 }
 
 #[derive(Debug, Deserialize, Serialize, PartialEq, Eq, Clone)]
->>>>>>> c60d5b0a
 pub enum GainMana {
     Specific { gains: Vec<Mana> },
     Choice { choices: Vec<Vec<Mana>> },
@@ -222,48 +199,14 @@
     }
 }
 
-<<<<<<< HEAD
-#[derive(Debug, PartialEq, Eq, Clone)]
-pub struct ModifyBasePowerToughness {
-    pub targets: EnumSet<Subtype>,
-    pub power: i32,
-    pub toughness: i32,
-    pub restrictions: EnumSet<Restriction>,
-=======
 #[derive(Debug, Deserialize, Serialize, PartialEq, Eq, Clone)]
 pub enum DynamicPowerToughness {
     NumberOfCountersOnThis(Counter),
->>>>>>> c60d5b0a
 }
 
 impl TryFrom<&protogen::effects::DynamicPowerToughness> for DynamicPowerToughness {
     type Error = anyhow::Error;
 
-<<<<<<< HEAD
-    fn try_from(value: &protogen::effects::ModifyBasePowerToughness) -> Result<Self, Self::Error> {
-        Ok(Self {
-            targets: value
-                .targets
-                .iter()
-                .map(Subtype::try_from)
-                .collect::<anyhow::Result<EnumSet<_>>>()?,
-            power: value.power,
-            toughness: value.toughness,
-            restrictions: value
-                .restrictions
-                .iter()
-                .map(Restriction::try_from)
-                .collect::<anyhow::Result<EnumSet<_>>>()?,
-        })
-    }
-}
-
-#[derive(Debug, PartialEq, Eq, Clone)]
-pub struct AddCreatureSubtypes {
-    pub targets: EnumSet<Subtype>,
-    pub types: EnumSet<Subtype>,
-    pub restrictions: EnumSet<Restriction>,
-=======
     fn try_from(value: &protogen::effects::DynamicPowerToughness) -> Result<Self, Self::Error> {
         value
             .source
@@ -287,7 +230,6 @@
             }
         }
     }
->>>>>>> c60d5b0a
 }
 
 #[derive(Debug, Deserialize, Serialize, PartialEq, Eq, Clone, Default)]
@@ -330,27 +272,6 @@
             add_types: value
                 .add_types
                 .iter()
-<<<<<<< HEAD
-                .map(Subtype::try_from)
-                .collect::<anyhow::Result<EnumSet<_>>>()?,
-            types: value
-                .types
-                .iter()
-                .map(Subtype::try_from)
-                .collect::<anyhow::Result<EnumSet<_>>>()?,
-            restrictions: value
-                .restrictions
-                .iter()
-                .map(Restriction::try_from)
-                .collect::<anyhow::Result<EnumSet<_>>>()?,
-        })
-    }
-}
-
-#[derive(Debug, PartialEq, Eq, Clone)]
-pub struct RemoveAllSubtypes {
-    pub restrictions: EnumSet<Restriction>,
-=======
                 .map(Type::try_from)
                 .collect::<anyhow::Result<HashSet<_>>>()?,
             add_subtypes: value
@@ -377,7 +298,6 @@
     pub controller: Controller,
     pub duration: EffectDuration,
     pub restrictions: Vec<Restriction>,
->>>>>>> c60d5b0a
 }
 
 impl TryFrom<&protogen::effects::BattlefieldModifier> for BattlefieldModifier {
@@ -407,18 +327,10 @@
     }
 }
 
-<<<<<<< HEAD
-#[derive(Debug, PartialEq, Eq, Clone)]
-pub struct AddPowerToughness {
-    pub power: i32,
-    pub toughness: i32,
-    pub restrictions: EnumSet<Restriction>,
-=======
 #[derive(Debug, Serialize, Deserialize, PartialEq, Eq, Clone)]
 pub struct DealDamage {
     pub quantity: usize,
     pub restrictions: Vec<Restriction>,
->>>>>>> c60d5b0a
 }
 
 impl TryFrom<&protogen::effects::DealDamage> for DealDamage {
@@ -436,48 +348,6 @@
     }
 }
 
-<<<<<<< HEAD
-#[derive(Debug, PartialEq, Eq, Clone, Component)]
-pub enum ModifyBattlefield {
-    ModifyBasePowerToughness(ModifyBasePowerToughness),
-    AddCreatureSubtypes(AddCreatureSubtypes),
-    RemoveAllSubtypes(RemoveAllSubtypes),
-    AddPowerToughness(AddPowerToughness),
-    Vigilance(Vigilance),
-}
-
-impl ModifyBattlefield {
-    pub fn restrictions(&self) -> &EnumSet<Restriction> {
-        match self {
-            ModifyBattlefield::ModifyBasePowerToughness(ModifyBasePowerToughness {
-                restrictions,
-                ..
-            }) => restrictions,
-            ModifyBattlefield::AddCreatureSubtypes(AddCreatureSubtypes {
-                restrictions, ..
-            }) => restrictions,
-            ModifyBattlefield::RemoveAllSubtypes(RemoveAllSubtypes { restrictions }) => {
-                restrictions
-            }
-            ModifyBattlefield::AddPowerToughness(AddPowerToughness { restrictions, .. }) => {
-                restrictions
-            }
-            ModifyBattlefield::Vigilance(Vigilance { restrictions }) => restrictions,
-        }
-    }
-}
-
-impl TryFrom<&protogen::effects::ModifyBattlefield> for ModifyBattlefield {
-    type Error = anyhow::Error;
-
-    fn try_from(value: &protogen::effects::ModifyBattlefield) -> Result<Self, Self::Error> {
-        value
-            .modifier
-            .as_ref()
-            .ok_or_else(|| anyhow!("Expected modifier to have a modifier set"))
-            .and_then(Self::try_from)
-    }
-=======
 #[derive(Debug, Serialize, Deserialize, PartialEq, Eq, Clone)]
 pub enum Effect {
     BattlefieldModifier(BattlefieldModifier),
@@ -491,7 +361,6 @@
     GainCounter(Counter),
     GainMana { mana: GainMana },
     ModifyCreature(BattlefieldModifier),
->>>>>>> c60d5b0a
 }
 
 impl TryFrom<&protogen::effects::effect::Effect> for Effect {
@@ -540,27 +409,6 @@
     }
 }
 
-<<<<<<< HEAD
-#[derive(Debug, PartialEq, Eq, Clone, Bundle)]
-pub struct BattlefieldModifier {
-    pub modifier: ModifyBattlefield,
-    pub controller: Controller,
-    pub duration: EffectDuration,
-}
-impl BattlefieldModifier {
-    pub fn restrictions(&self) -> &EnumSet<Restriction> {
-        match &self.modifier {
-            ModifyBattlefield::ModifyBasePowerToughness(ModifyBasePowerToughness {
-                restrictions,
-                ..
-            })
-            | ModifyBattlefield::AddCreatureSubtypes(AddCreatureSubtypes {
-                restrictions, ..
-            })
-            | ModifyBattlefield::RemoveAllSubtypes(RemoveAllSubtypes { restrictions })
-            | ModifyBattlefield::AddPowerToughness(AddPowerToughness { restrictions, .. })
-            | ModifyBattlefield::Vigilance(Vigilance { restrictions }) => restrictions,
-=======
 #[derive(Debug, Deserialize, Serialize, PartialEq, Eq, Clone)]
 pub struct AnyEffect {
     pub effect: Effect,
@@ -627,7 +475,6 @@
             Effect::GainCounter(_) => Ok(0),
             Effect::GainMana { .. } => Ok(0),
             Effect::ModifyCreature(_) => Ok(1),
->>>>>>> c60d5b0a
         }
     }
 }
@@ -670,22 +517,9 @@
     }
 }
 
-<<<<<<< HEAD
-#[derive(Debug, PartialEq, Eq, Clone)]
-pub enum SpellEffect {
-    CounterSpell { valid_target: SpellTarget },
-    GainMana { mana: GainMana },
-    BattlefieldModifier(BattlefieldModifier),
-    ControllerDrawCards(usize),
-    AddPowerToughnessToTarget(AddPowerToughness),
-    ModifyCreature(BattlefieldModifier),
-    ExileTargetCreature,
-    ExileTargetCreatureManifestTopOfLibrary,
-=======
 #[derive(Debug, Serialize, Deserialize, Clone, PartialEq, Eq)]
 pub enum Token {
     Creature(TokenCreature),
->>>>>>> c60d5b0a
 }
 
 impl TryFrom<&protogen::effects::CreateToken> for Token {
@@ -705,50 +539,6 @@
 
     fn try_from(value: &protogen::effects::create_token::Token) -> Result<Self, Self::Error> {
         match value {
-<<<<<<< HEAD
-            protogen::effects::spell_effect::Effect::CounterSpell(counter) => {
-                Ok(Self::CounterSpell {
-                    valid_target: counter
-                        .valid_target
-                        .as_ref()
-                        .unwrap_or_default()
-                        .try_into()?,
-                })
-            }
-            protogen::effects::spell_effect::Effect::GainMana(gain) => Ok(Self::GainMana {
-                mana: GainMana::try_from(gain)?,
-            }),
-            protogen::effects::spell_effect::Effect::BattlefieldModifier(modifier) => {
-                Ok(Self::BattlefieldModifier(modifier.try_into()?))
-            }
-            protogen::effects::spell_effect::Effect::ControllerDrawCards(draw) => {
-                Ok(Self::ControllerDrawCards(usize::try_from(draw.count)?))
-            }
-            protogen::effects::spell_effect::Effect::AddPowerToughnessToTarget(modifier) => {
-                Ok(Self::AddPowerToughnessToTarget(modifier.try_into()?))
-            }
-            protogen::effects::spell_effect::Effect::ModifyCreature(modifier) => {
-                Ok(Self::ModifyCreature(modifier.try_into()?))
-            }
-            protogen::effects::spell_effect::Effect::ExileTargetCreature(_) => {
-                Ok(Self::ExileTargetCreature)
-            }
-            protogen::effects::spell_effect::Effect::ExileTargetCreatureManifestTopOfLibrary(_) => {
-                Ok(Self::ExileTargetCreatureManifestTopOfLibrary)
-            }
-        }
-    }
-}
-
-#[derive(Debug, PartialEq, Eq, Clone)]
-pub enum ActivatedAbilityEffect {
-    CounterSpell { valid_target: SpellTarget },
-    GainMana { mana: GainMana },
-    BattlefieldModifier(BattlefieldModifier),
-    ControllerDrawCards(usize),
-    Equip(Vec<ModifyBattlefield>),
-    AddPowerToughnessToTarget(AddPowerToughness),
-=======
             protogen::effects::create_token::Token::Creature(creature) => {
                 Ok(Self::Creature(creature.try_into()?))
             }
@@ -761,7 +551,6 @@
     Charge,
     P1P1,
     M1M1,
->>>>>>> c60d5b0a
 }
 
 impl TryFrom<&protogen::counters::Counter> for Counter {
@@ -779,44 +568,9 @@
 impl From<&protogen::counters::counter::Type> for Counter {
     fn from(value: &protogen::counters::counter::Type) -> Self {
         match value {
-<<<<<<< HEAD
-            protogen::effects::activated_ability_effect::Effect::CounterSpell(counter) => {
-                Ok(Self::CounterSpell {
-                    valid_target: counter
-                        .valid_target
-                        .as_ref()
-                        .unwrap_or_default()
-                        .try_into()?,
-                })
-            }
-            protogen::effects::activated_ability_effect::Effect::GainMana(gain) => {
-                Ok(Self::GainMana {
-                    mana: GainMana::try_from(gain)?,
-                })
-            }
-            protogen::effects::activated_ability_effect::Effect::BattlefieldModifier(modifier) => {
-                Ok(Self::BattlefieldModifier(modifier.try_into()?))
-            }
-            protogen::effects::activated_ability_effect::Effect::ControllerDrawCards(draw) => {
-                Ok(Self::ControllerDrawCards(usize::try_from(draw.count)?))
-            }
-            protogen::effects::activated_ability_effect::Effect::Equip(modifier) => {
-                Ok(Self::Equip(
-                    modifier
-                        .modifiers
-                        .iter()
-                        .map(ModifyBattlefield::try_from)
-                        .collect::<anyhow::Result<Vec<_>>>()?,
-                ))
-            }
-            protogen::effects::activated_ability_effect::Effect::AddPowerToughnessToTarget(
-                modifier,
-            ) => Ok(Self::AddPowerToughnessToTarget(modifier.try_into()?)),
-=======
             protogen::counters::counter::Type::Charge(_) => Self::Charge,
             protogen::counters::counter::Type::P1p1(_) => Self::P1P1,
             protogen::counters::counter::Type::M1m1(_) => Self::M1M1,
->>>>>>> c60d5b0a
         }
     }
 }