#![allow(clippy::single_match)]
#![allow(clippy::type_complexity)]
#![allow(clippy::too_many_arguments)]

use std::collections::HashMap;

use anyhow::{anyhow, Context};
use bevy_ecs::{
    entity::Entity,
    event::{Event, Events},
    world::World,
};
use include_dir::{include_dir, Dir};
use indoc::indoc;
use rusqlite::Connection;

use crate::{
<<<<<<< HEAD
    battlefield::{
        ActivateAbilityEvent, Battlefield, EtbEvent, PermanentToGraveyardEvent,
        StackToGraveyardEvent,
    },
    card::Card,
    stack::{AddToStackEvent, Stack, StackResult},
};

#[cfg(test)]
pub mod tests;
=======
    battlefield::Battlefield,
    card::Card,
    effects::Counter,
    in_play::{CardId, CounterId},
    player::AllPlayers,
};
>>>>>>> c60d5b0a

pub mod abilities;
pub mod activated_ability;
pub mod battlefield;
pub mod card;
pub mod controller;
pub mod cost;
pub mod deck;
pub mod effects;
pub mod mana;
pub mod player;
pub mod protogen;
pub mod stack;
pub mod targets;
pub mod types;

<<<<<<< HEAD
#[derive(Debug, Event)]
pub enum FollowupWork {
    ChooseTargetThenEtb {
        valid_targets: Vec<Entity>,
        targets_for: Entity,
        up_to: usize,
    },

    Etb {
        events: Vec<EtbEvent>,
    },

    Graveyard {
        battlefield: Vec<PermanentToGraveyardEvent>,
        stack: Vec<StackToGraveyardEvent>,
    },
}
=======
#[cfg(test)]
pub mod tests;
pub mod triggers;
>>>>>>> c60d5b0a

static CARD_DEFINITIONS: Dir = include_dir!("cards");

pub type Cards = HashMap<String, Card>;

pub fn load_cards() -> anyhow::Result<Cards> {
    let mut cards = Cards::default();
    for card in CARD_DEFINITIONS.entries().iter() {
        let card_file = card
            .as_file()
            .ok_or_else(|| anyhow!("Non-file entry in cards directory"))?;

        let card: protogen::card::Card = protobuf::text_format::parse_from_str(
            card_file
                .contents_utf8()
                .ok_or_else(|| anyhow!("Non utf-8 text proto"))?,
        )
        .with_context(|| format!("Parsing file: {}", card_file.path().display()))?;

        cards.insert(
            card.name.to_owned(),
            card.try_into()
                .with_context(|| format!("Validating file: {}", card_file.path().display()))?,
        );
    }

    Ok(cards)
}

<<<<<<< HEAD
pub fn init_world() -> World {
    let stack = Stack::default();
    let battlefield = Battlefield::default();

    let mut world = World::default();
    world.insert_resource(battlefield);
    world.insert_resource(stack);

    // Keep sorted
    world.init_resource::<Events<ActivateAbilityEvent>>();
    world.init_resource::<Events<AddToStackEvent>>();
    world.init_resource::<Events<EtbEvent>>();
    world.init_resource::<Events<FollowupWork>>();
    world.init_resource::<Events<PermanentToGraveyardEvent>>();
    world.init_resource::<Events<StackResult>>();
    world.init_resource::<Events<StackToGraveyardEvent>>();

    world
=======
fn prepare_db() -> anyhow::Result<Connection> {
    let db = Connection::open_in_memory()?;

    db.execute(
        indoc! {"
            CREATE TABLE auras (
                auraid INTEGER PRIMARY KEY,
                modifiers JSON,

                restrictions JSON
            );"},
        (),
    )?;

    db.execute(
        indoc! { "
        CREATE TABLE cards (
            cardid INTEGER PRIMARY KEY,
            aura INTEGER,

            marked_damage INTEGER NOT NULL,

            cloning INTEGER,

            location JSON NOT NULL,
            location_seq INTEGER,

            name TEXT NOT NULL,

            owner INTEGER NOT NULL,
            controller INTEGER NOT NULL,

            tapped BOOLEAN NOT NULL,
            manifested BOOLEAN NOT NULL,
            face_down BOOLEAN NOT NULL,
            token BOOLEAN NOT NULL,

            casting_cost JSON,
            cannot_be_countered BOOLEAN NOT NULL,
            split_second BOOLEAN NOT NULL,

            effects JSON,

            power INTEGER,
            toughness INTEGER,

            types JSON,
            subtypes JSON,
            
            colors JSON,

            etb JSON,
            abilities JSON,
            activated_abilities JSON,
            triggered_abilities JSON,

            vigilance BOOLEAN,
            flying BOOLEAN,
            flash BOOLEAN,
            hexproof BOOLEAN,
            shroud BOOLEAN,

            targets JSON,
            mode INTEGER,
            
            FOREIGN KEY(aura) REFERENCES auras(auraid)
        );"},
        (),
    )?;

    db.execute(
        indoc! { "
        CREATE TABLE modifiers (
            modifierid INTEGER PRIMARY KEY,
            source INTEGER,

            is_temporary BOOLEAN NOT NULL,
            
            type_modifiers JSON,
            subtype_modifiers JSON,
            remove_all_subtypes BOOLEAN,
            
            color_modifiers JSON,
            
            ability_modifiers JSON,
            
            base_power_modifier INTEGER,
            base_toughness_modifier INTEGER,

            dynamic_add_power_toughess JSON,
            
            add_power_modifier INTEGER,
            add_toughness_modifier INTEGER,

            activated_ability_modifier JSON,
            static_ability_modifier JSON,
            triggered_ability_modifier JSON,
            
            add_vigilance BOOLEAN,
            remove_vigilance BOOLEAN,

            add_flying BOOLEAN,
            remove_flying BOOLEAN,

            add_flash BOOLEAN,
            remove_flash BOOLEAN,

            add_hexproof BOOLEAN,
            remove_hexproof BOOLEAN,

            add_shroud BOOLEAN,
            remove_shroud BOOLEAN,
            
            controller JSON NOT NULL,
            duration JSON NOT NULL,
            restrictions JSON NOT NULL,

            global BOOLEAN NOT NULL,
            entire_battlefield BOOLEAN NOT NULL,

            active BOOLEAN NOT NULL,
            active_seq INTEGER,

            modifying JSON,

            FOREIGN KEY(source) REFERENCES cards(cardid)
        );"},
        (),
    )?;

    db.execute(
        indoc! {"
            CREATE TABLE triggers (
                triggerid INTEGER PRIMARY KEY,
                listener INTEGER NOT NULL,

                source JSON NOT NULL,
                location_from JSON NOT NULL,
                for_types JSON NOT NULL,

                effects JSON NOT NULL,

                active BOOLEAN NOT NULL,

                in_stack BOOLEAN NOT NULL,
                stack_seq INTEGER,

                targets JSON,
                mode INTEGER,

                FOREIGN KEY(listener) REFERENCES cards(cardid)
            );"},
        (),
    )?;

    db.execute(
        indoc! {"
            CREATE TABLE abilities (
                abilityid INTEGER PRIMARY KEY,
                source INTEGER,

                cost JSON NOT NULL,
                effects JSON NOT NULL,

                apply_to_self BOOLEAN NOT NULL,

                in_stack BOOLEAN NOT NULL,
                stack_seq INTEGER,

                targets JSON,
                mode INTEGER,

                FOREIGN KEY(source) REFERENCES cards(cardid)
            )
        "},
        (),
    )?;

    db.execute(
        indoc! {"
            CREATE TABLE counters (
                counterid INTEGER PRIMARY KEY,
                is_on INTEGER NOT NULL,

                type JSON NOT NULL,
                count INTEGER NOT NULL,

                FOREIGN KEY(is_on) REFERENCES cards(cardid)
            )
        "},
        (),
    )?;

    Ok(db)
>>>>>>> c60d5b0a
}

fn main() -> anyhow::Result<()> {
    let cards = load_cards()?;
    dbg!(&cards);

    let db = prepare_db()?;

    let mut all_players = AllPlayers::default();

    let player = all_players.new_player();

    let card1 = CardId::upload(&db, &cards, player, "Mace of the Valiant")?;

    CounterId::add_counters(&db, card1, Counter::P1P1, 1)?;
    dbg!(CounterId::counters_on(&db, card1, Counter::P1P1))?;

    Ok(())
}<|MERGE_RESOLUTION|>--- conflicted
+++ resolved
@@ -1,48 +1,29 @@
 #![allow(clippy::single_match)]
-#![allow(clippy::type_complexity)]
-#![allow(clippy::too_many_arguments)]
 
 use std::collections::HashMap;
 
 use anyhow::{anyhow, Context};
-use bevy_ecs::{
-    entity::Entity,
-    event::{Event, Events},
-    world::World,
-};
 use include_dir::{include_dir, Dir};
 use indoc::indoc;
 use rusqlite::Connection;
 
 use crate::{
-<<<<<<< HEAD
-    battlefield::{
-        ActivateAbilityEvent, Battlefield, EtbEvent, PermanentToGraveyardEvent,
-        StackToGraveyardEvent,
-    },
-    card::Card,
-    stack::{AddToStackEvent, Stack, StackResult},
-};
-
-#[cfg(test)]
-pub mod tests;
-=======
     battlefield::Battlefield,
     card::Card,
     effects::Counter,
     in_play::{CardId, CounterId},
     player::AllPlayers,
 };
->>>>>>> c60d5b0a
 
 pub mod abilities;
-pub mod activated_ability;
 pub mod battlefield;
 pub mod card;
 pub mod controller;
 pub mod cost;
 pub mod deck;
 pub mod effects;
+pub mod hand;
+pub mod in_play;
 pub mod mana;
 pub mod player;
 pub mod protogen;
@@ -50,29 +31,9 @@
 pub mod targets;
 pub mod types;
 
-<<<<<<< HEAD
-#[derive(Debug, Event)]
-pub enum FollowupWork {
-    ChooseTargetThenEtb {
-        valid_targets: Vec<Entity>,
-        targets_for: Entity,
-        up_to: usize,
-    },
-
-    Etb {
-        events: Vec<EtbEvent>,
-    },
-
-    Graveyard {
-        battlefield: Vec<PermanentToGraveyardEvent>,
-        stack: Vec<StackToGraveyardEvent>,
-    },
-}
-=======
 #[cfg(test)]
 pub mod tests;
 pub mod triggers;
->>>>>>> c60d5b0a
 
 static CARD_DEFINITIONS: Dir = include_dir!("cards");
 
@@ -102,26 +63,6 @@
     Ok(cards)
 }
 
-<<<<<<< HEAD
-pub fn init_world() -> World {
-    let stack = Stack::default();
-    let battlefield = Battlefield::default();
-
-    let mut world = World::default();
-    world.insert_resource(battlefield);
-    world.insert_resource(stack);
-
-    // Keep sorted
-    world.init_resource::<Events<ActivateAbilityEvent>>();
-    world.init_resource::<Events<AddToStackEvent>>();
-    world.init_resource::<Events<EtbEvent>>();
-    world.init_resource::<Events<FollowupWork>>();
-    world.init_resource::<Events<PermanentToGraveyardEvent>>();
-    world.init_resource::<Events<StackResult>>();
-    world.init_resource::<Events<StackToGraveyardEvent>>();
-
-    world
-=======
 fn prepare_db() -> anyhow::Result<Connection> {
     let db = Connection::open_in_memory()?;
 
@@ -316,7 +257,6 @@
     )?;
 
     Ok(db)
->>>>>>> c60d5b0a
 }
 
 fn main() -> anyhow::Result<()> {
