use bevy_ecs::{component::Component, entity::Entity};

use crate::effects::ActivatedAbilityEffect;

<<<<<<< HEAD
#[derive(Debug, Component)]
pub struct ActiveAbility {
    pub source: Entity,
    pub effects: Vec<ActivatedAbilityEffect>,
=======
#[derive(Debug, PartialEq, Eq, Deserialize, Serialize, Clone)]
#[serde(deny_unknown_fields)]
pub struct Ability {
    pub cost: Cost,
    pub effects: Vec<Effect>,
>>>>>>> c60d5b0a
}<|MERGE_RESOLUTION|>--- conflicted
+++ resolved
@@ -1,17 +1,10 @@
-use bevy_ecs::{component::Component, entity::Entity};
+use serde::{Deserialize, Serialize};
 
-use crate::effects::ActivatedAbilityEffect;
+use crate::{card::Effect, mana::Cost};
 
-<<<<<<< HEAD
-#[derive(Debug, Component)]
-pub struct ActiveAbility {
-    pub source: Entity,
-    pub effects: Vec<ActivatedAbilityEffect>,
-=======
 #[derive(Debug, PartialEq, Eq, Deserialize, Serialize, Clone)]
 #[serde(deny_unknown_fields)]
 pub struct Ability {
     pub cost: Cost,
     pub effects: Vec<Effect>,
->>>>>>> c60d5b0a
 }