--- conflicted
+++ resolved
@@ -1,27 +1,18 @@
-use std::collections::VecDeque;
+use std::collections::{HashMap, VecDeque};
 
-use bevy_ecs::{component::Component, entity::Entity, world::World};
-use indexmap::IndexMap;
 use rand::{seq::SliceRandom, thread_rng};
 use rusqlite::Connection;
 
-<<<<<<< HEAD
-use crate::{
-    player::{Controller, Owner},
-    Cards,
-};
-=======
 use crate::{in_play::CardId, player::PlayerId, Cards};
->>>>>>> c60d5b0a
 
 #[derive(Debug, Default)]
 pub struct DeckDefinition {
-    pub cards: IndexMap<String, usize>,
+    pub cards: HashMap<String, usize>,
 }
 
 impl DeckDefinition {
-    pub fn add_card(&mut self, name: impl AsRef<str>, count: usize) {
-        self.cards.insert(name.as_ref().to_owned(), count);
+    pub fn add_card(&mut self, name: String, count: usize) {
+        self.cards.insert(name, count);
     }
 
     pub fn build_deck(
@@ -42,38 +33,26 @@
     }
 }
 
-#[derive(Debug, Component)]
+#[derive(Debug)]
 pub struct Deck {
-    pub cards: VecDeque<Entity>,
+    pub cards: VecDeque<CardId>,
 }
 
 impl Deck {
-    pub fn add_to_world(
-        world: &mut World,
-        player: Owner,
-        card_definitions: &Cards,
-        definition: &DeckDefinition,
-    ) {
-        let mut cards = VecDeque::default();
-        for (name, count) in definition.cards.iter() {
-            for _ in 0..*count {
-                let card = card_definitions.get(name).expect("Valid card name");
-                let mut entity = world.spawn(card.clone());
-                entity.insert(player).insert(Controller::from(player));
-                cards.push_back(entity.id());
-            }
+    pub fn empty() -> Self {
+        Self {
+            cards: Default::default(),
         }
+    }
 
-        world.entity_mut(*player).insert(Self { cards });
+    pub fn new(cards: VecDeque<CardId>) -> Self {
+        Self { cards }
     }
 
     pub fn shuffle(&mut self) {
         self.cards.make_contiguous().shuffle(&mut thread_rng())
     }
 
-<<<<<<< HEAD
-    pub fn draw(&mut self) -> Option<Entity> {
-=======
     pub fn place_on_top(&mut self, db: &Connection, card: CardId) -> anyhow::Result<()> {
         card.move_to_library(db)?;
         self.cards.push_back(card);
@@ -82,7 +61,6 @@
     }
 
     pub fn draw(&mut self) -> Option<CardId> {
->>>>>>> c60d5b0a
         self.cards.pop_back()
     }
 
