use std::collections::HashSet;

use pretty_assertions::assert_eq;

use crate::{
    battlefield::{Battlefield, UnresolvedActionResult},
    in_play::CardId,
    load_cards,
    player::AllPlayers,
    prepare_db,
    stack::{ActiveTarget, Stack, StackResult},
};

#[test]
fn equipment_works() -> anyhow::Result<()> {
    let cards = load_cards()?;
<<<<<<< HEAD
    let mut all_cards = AllCards::default();
    let mut modifiers = AllModifiers::default();
    let mut stack = Stack::default();
    let mut battlefield = Battlefield::default();
    let player = Owner::new_ref(Deck::empty());
    player.borrow_mut().infinite_mana();

    let equipment = all_cards.add(&cards, player.clone(), "+2 Mace");
    let _ = battlefield.add(&mut all_cards, &mut modifiers, equipment);

    let creature = all_cards.add(&cards, player.clone(), "Alpine Grizzly");
    let _ = battlefield.add(&mut all_cards, &mut modifiers, creature);

    let equipment = battlefield.select_card(0);
    let results = battlefield.activate_ability(
        equipment,
        &all_cards,
        &stack,
        0,
        Some(ActiveTarget::Battlefield { id: creature }),
    );
=======
    let db = prepare_db()?;
>>>>>>> c60d5b0a

    let mut all_players = AllPlayers::default();
    let player = all_players.new_player();
    all_players[player].infinite_mana();

    let equipment = CardId::upload(&db, &cards, player, "+2 Mace")?;
    let _ = Battlefield::add_from_stack(&db, equipment, vec![])?;

    let creature = CardId::upload(&db, &cards, player, "Alpine Grizzly")?;
    let _ = Battlefield::add_from_stack(&db, creature, vec![])?;

    let results = Battlefield::activate_ability(&db, &mut all_players, equipment, 0)?;
    assert_eq!(
        results,
        [UnresolvedActionResult::AddAbilityToStack {
            source: equipment,
            ability: equipment
                .activated_abilities(&db)?
                .first()
                .copied()
                .unwrap_or_default(),
            valid_targets: HashSet::from([ActiveTarget::Battlefield { id: creature }])
        }]
    );

    let results = Battlefield::maybe_resolve(&db, &mut all_players, results)?;
    assert_eq!(results, []);

    let results = Stack::resolve_1(&db)?;
    assert!(matches!(
        results.as_slice(),
        [StackResult::ModifyCreatures { .. }]
    ));

    let results = Stack::apply_results(&db, &mut all_players, results)?;
    assert_eq!(results, []);

    assert_eq!(creature.power(&db)?, Some(6));
    assert_eq!(creature.toughness(&db)?, Some(4));

    let creature2 = CardId::upload(&db, &cards, player, "Alpine Grizzly")?;
    let _ = Battlefield::add_from_stack(&db, creature2, vec![])?;

    assert_eq!(creature2.power(&db)?, Some(4));
    assert_eq!(creature2.toughness(&db)?, Some(2));

    let results = Battlefield::permanent_to_graveyard(&db, equipment)?;
    assert_eq!(results, []);

    assert_eq!(creature.power(&db)?, Some(4));
    assert_eq!(creature.toughness(&db)?, Some(2));

    assert!(Battlefield::no_modifiers(&db)?);

    Ok(())
}<|MERGE_RESOLUTION|>--- conflicted
+++ resolved
@@ -14,31 +14,7 @@
 #[test]
 fn equipment_works() -> anyhow::Result<()> {
     let cards = load_cards()?;
-<<<<<<< HEAD
-    let mut all_cards = AllCards::default();
-    let mut modifiers = AllModifiers::default();
-    let mut stack = Stack::default();
-    let mut battlefield = Battlefield::default();
-    let player = Owner::new_ref(Deck::empty());
-    player.borrow_mut().infinite_mana();
-
-    let equipment = all_cards.add(&cards, player.clone(), "+2 Mace");
-    let _ = battlefield.add(&mut all_cards, &mut modifiers, equipment);
-
-    let creature = all_cards.add(&cards, player.clone(), "Alpine Grizzly");
-    let _ = battlefield.add(&mut all_cards, &mut modifiers, creature);
-
-    let equipment = battlefield.select_card(0);
-    let results = battlefield.activate_ability(
-        equipment,
-        &all_cards,
-        &stack,
-        0,
-        Some(ActiveTarget::Battlefield { id: creature }),
-    );
-=======
     let db = prepare_db()?;
->>>>>>> c60d5b0a
 
     let mut all_players = AllPlayers::default();
     let player = all_players.new_player();
