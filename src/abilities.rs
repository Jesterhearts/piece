--- conflicted
+++ resolved
@@ -1,11 +1,5 @@
 use anyhow::anyhow;
-<<<<<<< HEAD
-use bevy_ecs::{component::Component, entity::Entity};
-use derive_more::Deref;
-use enumset::EnumSet;
-=======
 use serde::{Deserialize, Serialize};
->>>>>>> c60d5b0a
 
 use crate::{
     controller::Controller,
@@ -44,14 +38,7 @@
     }
 }
 
-<<<<<<< HEAD
-#[derive(Debug, Clone, PartialEq, Eq, Copy, Component, Deref)]
-pub struct Copying(pub Entity);
-
-#[derive(Debug, Clone, PartialEq, Eq)]
-=======
 #[derive(Debug, Serialize, Deserialize, Clone, PartialEq, Eq)]
->>>>>>> c60d5b0a
 pub enum ETBAbility {
     CopyOfAnyCreature,
     Mill(Mill),
@@ -96,11 +83,7 @@
     }
 }
 
-<<<<<<< HEAD
-#[derive(Debug, Clone, PartialEq, Eq, Component)]
-=======
 #[derive(Debug, Deserialize, Serialize, Clone, PartialEq, Eq)]
->>>>>>> c60d5b0a
 pub enum StaticAbility {
     GreenCannotBeCountered { controller: Controller },
     BattlefieldModifier(BattlefieldModifier),
@@ -144,11 +127,7 @@
     }
 }
 
-<<<<<<< HEAD
-#[derive(Debug, Clone, PartialEq, Eq)]
-=======
 #[derive(Debug, Deserialize, Serialize, Clone, PartialEq, Eq)]
->>>>>>> c60d5b0a
 pub struct ActivatedAbility {
     pub cost: AbilityCost,
     pub effects: Vec<AnyEffect>,
