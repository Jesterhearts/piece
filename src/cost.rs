use std::collections::HashSet;

use anyhow::anyhow;
<<<<<<< HEAD
use bevy_ecs::component::Component;
use enumset::{EnumSet, EnumSetType};
=======
use serde::{Deserialize, Serialize};
>>>>>>> c60d5b0a

use crate::{card::Color, mana::Mana, protogen};

<<<<<<< HEAD
#[derive(Debug, Clone, PartialEq, Eq, Component)]
=======
#[derive(Debug, Deserialize, Serialize, Clone, PartialEq, Eq, Default)]
>>>>>>> c60d5b0a
pub struct CastingCost {
    pub mana_cost: Vec<Mana>,
}

impl CastingCost {
    pub fn colors(&self) -> HashSet<Color> {
        self.mana_cost.iter().map(|mana| mana.color()).collect()
    }
}

impl TryFrom<&protogen::cost::CastingCost> for CastingCost {
    type Error = anyhow::Error;

    fn try_from(value: &protogen::cost::CastingCost) -> Result<Self, Self::Error> {
        Ok(Self {
            mana_cost: value
                .mana_costs
                .iter()
                .map(Mana::try_from)
                .collect::<anyhow::Result<Vec<_>>>()?,
        })
    }
}

<<<<<<< HEAD
#[derive(Debug, EnumSetType)]
=======
#[derive(Debug, Deserialize, Serialize, Clone, PartialEq, Eq)]
>>>>>>> c60d5b0a
pub enum AdditionalCost {
    SacrificeThis,
}

impl TryFrom<&protogen::cost::AdditionalCost> for AdditionalCost {
    type Error = anyhow::Error;

    fn try_from(value: &protogen::cost::AdditionalCost) -> Result<Self, Self::Error> {
        value
            .cost
            .as_ref()
            .ok_or_else(|| anyhow!("Expected additional cost to have a cost specified"))
            .map(Self::from)
    }
}

impl From<&protogen::cost::additional_cost::Cost> for AdditionalCost {
    fn from(value: &protogen::cost::additional_cost::Cost) -> Self {
        match value {
            protogen::cost::additional_cost::Cost::SacrificeThis(_) => Self::SacrificeThis,
        }
    }
}

<<<<<<< HEAD
#[derive(Debug, Clone, PartialEq, Eq)]
=======
#[derive(Debug, Deserialize, Serialize, Clone, PartialEq, Eq)]
>>>>>>> c60d5b0a
pub struct AbilityCost {
    pub mana_cost: Vec<Mana>,
    pub tap: bool,
    pub untap: bool,
    pub additional_cost: EnumSet<AdditionalCost>,
}

impl TryFrom<&protogen::cost::AbilityCost> for AbilityCost {
    type Error = anyhow::Error;

    fn try_from(value: &protogen::cost::AbilityCost) -> Result<Self, Self::Error> {
        Ok(Self {
            mana_cost: value
                .mana_costs
                .iter()
                .map(Mana::try_from)
                .collect::<anyhow::Result<Vec<_>>>()?,
            tap: value.tap.unwrap_or_default(),
            untap: false,
            additional_cost: value
                .additional_costs
                .iter()
                .map(AdditionalCost::try_from)
                .collect::<anyhow::Result<_>>()?,
        })
    }
}<|MERGE_RESOLUTION|>--- conflicted
+++ resolved
@@ -1,20 +1,11 @@
 use std::collections::HashSet;
 
 use anyhow::anyhow;
-<<<<<<< HEAD
-use bevy_ecs::component::Component;
-use enumset::{EnumSet, EnumSetType};
-=======
 use serde::{Deserialize, Serialize};
->>>>>>> c60d5b0a
 
 use crate::{card::Color, mana::Mana, protogen};
 
-<<<<<<< HEAD
-#[derive(Debug, Clone, PartialEq, Eq, Component)]
-=======
 #[derive(Debug, Deserialize, Serialize, Clone, PartialEq, Eq, Default)]
->>>>>>> c60d5b0a
 pub struct CastingCost {
     pub mana_cost: Vec<Mana>,
 }
@@ -39,11 +30,7 @@
     }
 }
 
-<<<<<<< HEAD
-#[derive(Debug, EnumSetType)]
-=======
 #[derive(Debug, Deserialize, Serialize, Clone, PartialEq, Eq)]
->>>>>>> c60d5b0a
 pub enum AdditionalCost {
     SacrificeThis,
 }
@@ -68,16 +55,11 @@
     }
 }
 
-<<<<<<< HEAD
-#[derive(Debug, Clone, PartialEq, Eq)]
-=======
 #[derive(Debug, Deserialize, Serialize, Clone, PartialEq, Eq)]
->>>>>>> c60d5b0a
 pub struct AbilityCost {
     pub mana_cost: Vec<Mana>,
     pub tap: bool,
-    pub untap: bool,
-    pub additional_cost: EnumSet<AdditionalCost>,
+    pub additional_cost: Vec<AdditionalCost>,
 }
 
 impl TryFrom<&protogen::cost::AbilityCost> for AbilityCost {
@@ -91,12 +73,11 @@
                 .map(Mana::try_from)
                 .collect::<anyhow::Result<Vec<_>>>()?,
             tap: value.tap.unwrap_or_default(),
-            untap: false,
             additional_cost: value
                 .additional_costs
                 .iter()
                 .map(AdditionalCost::try_from)
-                .collect::<anyhow::Result<_>>()?,
+                .collect::<anyhow::Result<Vec<_>>>()?,
         })
     }
 }